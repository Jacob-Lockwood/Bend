--- conflicted
+++ resolved
@@ -1,19 +1,9 @@
-#![feature(lazy_cell)]
 #![feature(box_patterns)]
 
-<<<<<<< HEAD
-use hvmc::ast::{book_to_runtime, net_from_runtime, Book, Net};
+use hvmc::ast::{book_to_runtime, name_to_val, net_from_runtime, Book, Net};
 use net::{hvmc_to_net, nets_to_hvm_core};
 use std::time::Instant;
-use term::{
-  book_to_compact_nets, net_to_term::net_to_term_non_linear, DefId, DefNames, DefinitionBook, Term,
-};
-=======
-use hvmc::ast::{book_to_runtime, name_to_val, net_from_runtime, Book, Net};
-use net::{core_net_to_compat, nets_to_hvm_core};
-use std::time::Instant;
-use term::{book_to_compact_nets, readback_compat, DefNames, DefinitionBook, Term};
->>>>>>> c1208dd7
+use term::{book_to_compact_nets, net_to_term::net_to_term_non_linear, DefNames, DefinitionBook, Term};
 
 pub mod net;
 pub mod term;
@@ -58,16 +48,9 @@
 
 pub fn run_book(mut book: DefinitionBook, mem_size: usize) -> anyhow::Result<(Term, DefNames, RunInfo)> {
   let compiled = compile_book(&mut book)?;
-<<<<<<< HEAD
-  let (res_lnet, stats) = run_compiled(&compiled, main, mem_size);
+  let (res_lnet, stats) = run_compiled(&compiled, mem_size);
   let net = hvmc_to_net(&res_lnet)?;
-  eprintln!("{:?}", net);
   let (res_term, valid_readback) = net_to_term_non_linear(&net, &book);
-=======
-  let (res_lnet, stats) = run_compiled(&compiled, mem_size);
-  let compat_net = core_net_to_compat(&res_lnet)?;
-  let (res_term, valid_readback) = readback_compat(&compat_net, &book);
->>>>>>> c1208dd7
   let info = RunInfo { stats, valid_readback, net: res_lnet };
   Ok((res_term, book.def_names, info))
 }

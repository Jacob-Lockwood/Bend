--- conflicted
+++ resolved
@@ -90,21 +90,13 @@
           nxt.check_ctrs_arities(arities)?;
         }
 
-<<<<<<< HEAD
-      Term::Lst { els } | Term::Sup { els, .. } | Term::Tup { els } => {
-        for el in els {
-          el.check_ctrs_arities(arities)?;
-=======
-        Term::Lst { els } => {
+        Term::Lst { els } | Term::Sup { els, .. } | Term::Tup { els } => {
           for el in els {
             el.check_ctrs_arities(arities)?;
           }
->>>>>>> 2e9b3d39
         }
         Term::App { fun: fst, arg: snd, .. }
-        | Term::Tup { fst, snd }
         | Term::Dup { val: fst, nxt: snd, .. }
-        | Term::Sup { fst, snd, .. }
         | Term::Opx { fst, snd, .. } => {
           fst.check_ctrs_arities(arities)?;
           snd.check_ctrs_arities(arities)?;
@@ -118,26 +110,7 @@
         | Term::Era
         | Term::Err => {}
       }
-<<<<<<< HEAD
-      Term::App { fun: fst, arg: snd, .. }
-      | Term::Dup { val: fst, nxt: snd, .. }
-      | Term::Opx { fst, snd, .. } => {
-        fst.check_ctrs_arities(arities)?;
-        snd.check_ctrs_arities(arities)?;
-      }
-      Term::Lam { bod, .. } | Term::Chn { bod, .. } => bod.check_ctrs_arities(arities)?,
-      Term::Var { .. }
-      | Term::Lnk { .. }
-      | Term::Num { .. }
-      | Term::Str { .. }
-      | Term::Ref { .. }
-      | Term::Era
-      | Term::Err => {}
-    }
-    Ok(())
-=======
       Ok(())
     })
->>>>>>> 2e9b3d39
   }
 }